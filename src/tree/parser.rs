--- conflicted
+++ resolved
@@ -380,10 +380,7 @@
 		}
 	}
 
-<<<<<<< HEAD
 	/// more indentation than current
-=======
->>>>>>> ef9aec8f
 	fn more(ctx: &mut Ctx, kind: IndentKind, indent_level: usize) {
 		ctx.flush_inline();
 
@@ -407,10 +404,7 @@
 		}
 	}
 
-<<<<<<< HEAD
 	/// less indentation than current
-=======
->>>>>>> ef9aec8f
 	fn less(ctx: &mut Ctx, kind: IndentKind, indent_level: usize, last_significant: &mut bool) {
 		match (&mut ctx.stack[indent_level], kind) {
 			// new line in the same list element
@@ -870,10 +864,7 @@
 					} else {
 						ctx.doll.diagnostic_translations.pop().unwrap();
 					}
-<<<<<<< HEAD
-					
-=======
->>>>>>> ef9aec8f
+
 					break 'tag;
 				}
 
